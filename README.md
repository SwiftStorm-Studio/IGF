--- conflicted
+++ resolved
@@ -15,13 +15,8 @@
 To include IGF in your project, add the following dependency to your `pom.xml` if you're using Maven:
 
 ```xml
-
 <dependency>
-<<<<<<< HEAD
-    <groupId>net.ririfanet.ririfa</groupId>
-=======
     <groupId>net.ririfa</groupId>
->>>>>>> 7e5171fc
     <artifactId>igf</artifactId>
     <version>{version}</version> <!-- Replace {version} with the latest version -->
 </dependency>
